import logging

from langchain_community.tools.file_management.file_search import FileSearchTool
from langchain_community.tools.file_management.list_dir import ListDirectoryTool
from langchain_community.tools.file_management.read import ReadFileTool
from langchain_community.tools.file_management.write import WriteFileTool
from langgraph.graph import StateGraph, START, END
from langgraph.prebuilt import create_react_agent
from typing import Literal, TypedDict

from src.model import (
    get_model,
    get_last_ai_message,
    report_tool_calls,
    get_runnable_config,
)
from src.types import DocumentFile
from prompts.get_prompt import get_prompt
from src.utils.config import MAX_EXPORT_ATTEMPTS
from tools.ansible import AnsibleWriteTool
from tools.ansible_lint import AnsibleLintTool
from tools.copy_file import CopyFileWithMkdirTool
from tools.diff_file import DiffFileTool

logger = logging.getLogger(__name__)


class ChefState(TypedDict):
    path: str
    module: str
    user_message: str
    module_migration_plan: DocumentFile
    high_level_migration_plan: DocumentFile
    directory_listing: list[str]
    validation_status: bool
    export_attempt_counter: int
    last_validation_result: str
    last_output: str


class ChefToAnsibleSubagent:
    """Subagent called by the MigrationAgent to do the actual Chef -> Ansible export"""

    def __init__(self, model=None) -> None:
        self.model = model or get_model()
        self.agent = self._create_agent()
        self.validation_agent = self._create_validation_agent()
        self._workflow = self._create_workflow()
        logger.debug(self._workflow.get_graph().draw_mermaid())

    def _create_agent(self):
        """Create an agent with file management tools for migration"""
        logger.info("Creating chef to ansible export agent")

        tools = [
            FileSearchTool(),
            ListDirectoryTool(),
            ReadFileTool(),
            WriteFileTool(),
            CopyFileWithMkdirTool(),
            AnsibleWriteTool(),
            AnsibleLintTool(),
        ]

        # pyrefly: ignore
        agent = create_react_agent(
            model=self.model,
            tools=tools,
        )
        return agent

    def _create_validation_agent(self):
        """Create an agent with file tools for validation"""
        logger.info("Creating chef to ansible validation agent")

        tools = [
            ReadFileTool(),
            DiffFileTool(),
            ListDirectoryTool(),
            FileSearchTool(),
            WriteFileTool(),
            AnsibleWriteTool(),
            CopyFileWithMkdirTool(),
            AnsibleLintTool(),
        ]

        # pyrefly: ignore
        agent = create_react_agent(
            model=self.model,
            tools=tools,
        )
        return agent

    def _create_workflow(self):
        workflow = StateGraph(ChefState)
        # pyrefly: ignore
        workflow.add_node("export", self._export)
        # pyrefly: ignore
        workflow.add_node("validate", self._validate)
        # pyrefly: ignore
        workflow.add_node("finalize", self._finalize)

        workflow.add_edge(START, "export")
        workflow.add_edge("export", "validate")
        workflow.add_conditional_edges("validate", self._evaluate_validation)
        workflow.add_edge("finalize", END)

        return workflow.compile()

    # pyrefly: ignore
    def _export(self, state: ChefState) -> TypedDict[ChefState]:
        logger.info(
            f"ChefToAnsibleSubagent is cooking Ansible, attempt {state['export_attempt_counter']}"
        )

        # This is a naive loop of several attempts
        # TODO: we will experiment wether this re-export from scratch or rather fix-existing approach works better
        # So far we rebuild the context by passing the validation errors in a hope that the next run will do it better.
        # We should evaluate whether better chaining of attempts with explanation of issues to the LLM works better.

        # Another viable approach is in wrapping the linter as a tool and let the LLM drive he process

        export_ansible_previous_attempts_partial = ""
        # TODO: if we will implement fix-existing approach, we will retrigger the export (validation/linter not yet implemented)
        if state["export_attempt_counter"] > 1:
            export_ansible_previous_attempts_partial = get_prompt(
                "export_ansible_previous_attempts_partial"
            ).format(
                export_attempt_counter=state["export_attempt_counter"],
                previous_issues=state["last_validation_result"],
            )

        system_message = get_prompt("export_ansible_system").format(
            module=state["module"],
        )
        user_prompt = get_prompt("export_ansible_task").format(
            user_message=state["user_message"],
            directory_listing="\n".join(state["directory_listing"]),
            path=state["path"],
            module_migration_plan=state["module_migration_plan"].to_document(),
            high_level_migration_plan=state["high_level_migration_plan"].to_document(),
            previous_attempts=export_ansible_previous_attempts_partial,
        )

        # Execute validation agent
        result = self.agent.invoke(
            {
                "messages": [
                    {"role": "system", "content": system_message},
                    {"role": "user", "content": user_prompt},
                ]
            },
            get_runnable_config(),
        )
        logger.info(
            f"Export got this tools calls: {report_tool_calls(result).to_string()}"
        )
        message = get_last_ai_message(result)
        if not message:
            logger.info(
                f"LLM call to export Ansible did not produce any output, attempt {state['export_attempt_counter']}"
            )
        else:
            state["last_output"] = message.content

        state["export_attempt_counter"] += 1
        return state

    def _list_all_files(self, directory: str) -> list:
        """List all files recursively in a directory"""
        from pathlib import Path

        try:
            path = Path(directory)
            if not path.exists():
                return []

            files = [f for f in path.rglob("*") if f.is_file()]

            # Return relative paths as strings
            return [str(f.relative_to(path)) for f in sorted(files)]
        except Exception as e:
            logger.warning(f"Error listing files in {directory}: {e}")
            return []

    # pyrefly: ignore
    def _validate(self, state: ChefState) -> TypedDict[ChefState]:
        """Validation using react-agent to compare Chef vs Ansible"""
        logger.info("ChefToAnsibleSubagent is validating the exported Ansible")

        # Pre-list ALL Chef source files
        chef_path = state["path"]
        chef_files = self._list_all_files(chef_path)

        # Pre-list ALL Ansible output files
        ansible_path = f"./ansible/{state['module']}"
        ansible_files = self._list_all_files(ansible_path)

        # Format listings for prompt
        chef_files_str = "\n".join(chef_files) if chef_files else "(none)"
        ansible_files_str = "\n".join(ansible_files) if ansible_files else "(none)"

        validation_system = get_prompt("export_ansible_validate_system")
        validation_task = get_prompt("export_ansible_validate_task").format(
            module=state["module"],
            chef_path=state["path"],
            ansible_path=ansible_path,
            migration_plan_content=state["module_migration_plan"].to_document(),
            chef_files=chef_files_str,
            ansible_files=ansible_files_str,
        )

        # Give validation agent more iterations since it needs to check many files
        result = self.validation_agent.invoke(
            {
                "messages": [
                    {"role": "system", "content": validation_system},
                    {"role": "user", "content": validation_task},
                ]
            },
            get_runnable_config(),
        )

        logger.info(
            f"Validation agent completed: {report_tool_calls(result).to_string()}"
        )

        # Extract validation report
        message = get_last_ai_message(result)
        validation_report = message.content if message else "No validation output"
        logger.info(validation_report)
        # Parse report for COMPLETE/INCOMPLETE status
        if "STATUS: INCOMPLETE" in validation_report or "MISSING:" in validation_report:
            state["validation_status"] = False
            state["last_validation_result"] = validation_report
        else:
            state["validation_status"] = True
            state["last_validation_result"] = validation_report

        return state

    def _evaluate_validation(self, state: ChefState) -> Literal["finalize", "export"]:
        logger.info("ChefToAnsibleSubagent is evaluating the validation")
        if (
            state["validation_status"]
            or state["export_attempt_counter"] >= MAX_EXPORT_ATTEMPTS
        ):
            return "finalize"

        return "export"

    # pyrefly: ignore
    def _finalize(self, state: ChefState) -> TypedDict[ChefState]:
        # do clean-up, if needed
        logger.info("ChefToAnsibleSubagent final state")
        print(f"{state['last_validation_result']}")
        return state

    def invoke(
        self,
        path: str,
        module: str,
        user_message: str,
        module_migration_plan: DocumentFile,
        high_level_migration_plan: DocumentFile,
        directory_listing: list[str],
    ) -> ChefState:
        """Export Ansible playbook based on the module migration plan and Chef sources"""
        logger.info("Using ChefToAnsible agent for migration")

        initial_state = ChefState(
            path=path,
            module=module,
            user_message=user_message,
            module_migration_plan=module_migration_plan,
            high_level_migration_plan=high_level_migration_plan,
            directory_listing=directory_listing,
            export_attempt_counter=1,
            validation_status=False,
            last_validation_result="",
            last_output="",
        )

        result = self._workflow.invoke(initial_state, get_runnable_config())
<<<<<<< HEAD
        return result
=======
        # pyrefly: ignore
        return result


# Notes to try
# - Either
#   - call the linter tool to validate the syntax. If not valid, fix the generated playbook and try again.
#   - or use linter as a tool
# - tune the validate-export loop to fix the issues found in the generated playbook
#
>>>>>>> a5ac1c58
<|MERGE_RESOLUTION|>--- conflicted
+++ resolved
@@ -282,17 +282,5 @@
         )
 
         result = self._workflow.invoke(initial_state, get_runnable_config())
-<<<<<<< HEAD
-        return result
-=======
-        # pyrefly: ignore
-        return result
-
-
-# Notes to try
-# - Either
-#   - call the linter tool to validate the syntax. If not valid, fix the generated playbook and try again.
-#   - or use linter as a tool
-# - tune the validate-export loop to fix the issues found in the generated playbook
-#
->>>>>>> a5ac1c58
+        # pyrefly: ignore
+        return result